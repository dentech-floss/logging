module github.com/dentech-floss/logging

<<<<<<< HEAD
go 1.24
=======
go 1.23

toolchain go1.23.8
>>>>>>> c91b24ac

require (
	github.com/blendle/zapdriver v1.3.1
	github.com/uptrace/opentelemetry-go-extra/otelzap v0.3.2
	go.uber.org/zap v1.27.0
	google.golang.org/protobuf v1.36.8
<<<<<<< HEAD
)

require (
	github.com/go-logr/logr v1.4.3 // indirect
	github.com/go-logr/stdr v1.2.2 // indirect
	github.com/uptrace/opentelemetry-go-extra/otelutil v0.3.2 // indirect
	go.opentelemetry.io/auto/sdk v1.1.0 // indirect
	go.opentelemetry.io/otel v1.38.0 // indirect
	go.opentelemetry.io/otel/log v0.14.0 // indirect
	go.opentelemetry.io/otel/metric v1.38.0 // indirect
	go.opentelemetry.io/otel/trace v1.38.0 // indirect
	go.uber.org/multierr v1.11.0 // indirect
=======
	gorm.io/gorm v1.30.1
)

require (
	github.com/go-logr/logr v1.4.2 // indirect
	github.com/go-logr/stdr v1.2.2 // indirect
	github.com/jinzhu/inflection v1.0.0 // indirect
	github.com/jinzhu/now v1.1.5 // indirect
	github.com/uptrace/opentelemetry-go-extra/otelutil v0.3.2 // indirect
	go.opentelemetry.io/auto/sdk v1.1.0 // indirect
	go.opentelemetry.io/otel v1.35.0 // indirect
	go.opentelemetry.io/otel/log v0.11.0 // indirect
	go.opentelemetry.io/otel/metric v1.35.0 // indirect
	go.opentelemetry.io/otel/trace v1.35.0 // indirect
	go.uber.org/multierr v1.11.0 // indirect
	golang.org/x/text v0.20.0 // indirect
>>>>>>> c91b24ac
)<|MERGE_RESOLUTION|>--- conflicted
+++ resolved
@@ -1,24 +1,20 @@
 module github.com/dentech-floss/logging
 
-<<<<<<< HEAD
 go 1.24
-=======
-go 1.23
-
-toolchain go1.23.8
->>>>>>> c91b24ac
 
 require (
 	github.com/blendle/zapdriver v1.3.1
 	github.com/uptrace/opentelemetry-go-extra/otelzap v0.3.2
 	go.uber.org/zap v1.27.0
 	google.golang.org/protobuf v1.36.8
-<<<<<<< HEAD
+	gorm.io/gorm v1.30.1
 )
 
 require (
 	github.com/go-logr/logr v1.4.3 // indirect
 	github.com/go-logr/stdr v1.2.2 // indirect
+	github.com/jinzhu/inflection v1.0.0 // indirect
+	github.com/jinzhu/now v1.1.5 // indirect
 	github.com/uptrace/opentelemetry-go-extra/otelutil v0.3.2 // indirect
 	go.opentelemetry.io/auto/sdk v1.1.0 // indirect
 	go.opentelemetry.io/otel v1.38.0 // indirect
@@ -26,22 +22,5 @@
 	go.opentelemetry.io/otel/metric v1.38.0 // indirect
 	go.opentelemetry.io/otel/trace v1.38.0 // indirect
 	go.uber.org/multierr v1.11.0 // indirect
-=======
-	gorm.io/gorm v1.30.1
-)
-
-require (
-	github.com/go-logr/logr v1.4.2 // indirect
-	github.com/go-logr/stdr v1.2.2 // indirect
-	github.com/jinzhu/inflection v1.0.0 // indirect
-	github.com/jinzhu/now v1.1.5 // indirect
-	github.com/uptrace/opentelemetry-go-extra/otelutil v0.3.2 // indirect
-	go.opentelemetry.io/auto/sdk v1.1.0 // indirect
-	go.opentelemetry.io/otel v1.35.0 // indirect
-	go.opentelemetry.io/otel/log v0.11.0 // indirect
-	go.opentelemetry.io/otel/metric v1.35.0 // indirect
-	go.opentelemetry.io/otel/trace v1.35.0 // indirect
-	go.uber.org/multierr v1.11.0 // indirect
 	golang.org/x/text v0.20.0 // indirect
->>>>>>> c91b24ac
 )